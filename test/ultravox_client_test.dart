import 'package:flutter_test/flutter_test.dart';
import 'package:ultravox_client/ultravox_client.dart';

void main() {
  group('UltravoxSession mute tests', () {
    late UltravoxSession session;

    setUp(() {
      session = UltravoxSession.create();
    });

    test('micMuted getter and setter', () {
      int micMuteCounter = 0;
      session.micMutedNotifier.addListener(() {
        micMuteCounter++;
      });

      expect(session.micMuted, false);

      session.micMuted = true;
      expect(session.micMuted, true);
      expect(micMuteCounter, 1);

      session.micMuted = true; // Should not trigger listener
      expect(micMuteCounter, 1);

      session.micMuted = false;
      expect(session.micMuted, false);
      expect(micMuteCounter, 2);
    });

    test('speakerMuted getter and setter', () {
      int speakerMuteCounter = 0;
      session.speakerMutedNotifier.addListener(() {
        speakerMuteCounter++;
      });

      expect(session.speakerMuted, false);

      session.speakerMuted = true;
      expect(session.speakerMuted, true);
      expect(speakerMuteCounter, 1);

      session.speakerMuted = true; // Should not trigger listener
      expect(speakerMuteCounter, 1);

      session.speakerMuted = false;
      expect(session.speakerMuted, false);
      expect(speakerMuteCounter, 2);
<<<<<<< HEAD
    });

    test('toggleMicMute', () {
      expect(session.micMuted, false);

      session.toggleMicMute();
      expect(session.micMuted, true);

      session.toggleMicMute();
      expect(session.micMuted, false);
    });

    test('toggleSpeakerMute', () {
      expect(session.speakerMuted, false);

      session.toggleSpeakerMute();
      expect(session.speakerMuted, true);

      session.toggleSpeakerMute();
      expect(session.speakerMuted, false);
=======
>>>>>>> 02f15e68
    });
  });
}<|MERGE_RESOLUTION|>--- conflicted
+++ resolved
@@ -47,29 +47,6 @@
       session.speakerMuted = false;
       expect(session.speakerMuted, false);
       expect(speakerMuteCounter, 2);
-<<<<<<< HEAD
-    });
-
-    test('toggleMicMute', () {
-      expect(session.micMuted, false);
-
-      session.toggleMicMute();
-      expect(session.micMuted, true);
-
-      session.toggleMicMute();
-      expect(session.micMuted, false);
-    });
-
-    test('toggleSpeakerMute', () {
-      expect(session.speakerMuted, false);
-
-      session.toggleSpeakerMute();
-      expect(session.speakerMuted, true);
-
-      session.toggleSpeakerMute();
-      expect(session.speakerMuted, false);
-=======
->>>>>>> 02f15e68
     });
   });
 }