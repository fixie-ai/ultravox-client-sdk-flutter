import 'dart:async';

import 'package:flutter/material.dart';
import 'package:ultravox_client/ultravox_client.dart';

void main() {
  runApp(const MyApp());
}

class MyApp extends StatelessWidget {
  const MyApp({super.key});

  @override
  Widget build(BuildContext context) {
    return MaterialApp(
      title: 'Ultravox Flutter Example',
      theme: ThemeData(
        colorScheme: ColorScheme.fromSeed(
            seedColor: const Color.fromARGB(
          255,
          255,
          95,
          109,
        )),
        useMaterial3: true,
      ),
      home: const MyHomePage(title: 'Ultravox Flutter Example Home Page'),
    );
  }
}

class MyHomePage extends StatefulWidget {
  const MyHomePage({super.key, required this.title});

  final String title;

  @override
  State<MyHomePage> createState() => _MyHomePageState();
}

class _MyHomePageState extends State<MyHomePage> {
  UltravoxSession? _session;
  bool _debug = false;
  bool _connected = false;

  @override
  void dispose() {
    if (_session != null) {
      _session!.statusNotifier.removeListener(_onStatusChange);
      unawaited(_session!.leaveCall());
    }
    super.dispose();
  }

  void _onStatusChange() {
    if (_session?.status.live != _connected) {
      // Refresh the UI when we connect and disconnect.
      setState(() {
        _connected = _session?.status.live ?? false;
      });
    }
  }

  Future<void> _startCall(String joinUrl) async {
    if (_session != null) {
      return;
    }
    setState(() {
      _session =
          UltravoxSession.create(experimentalMessages: _debug ? {"debug"} : {});
    });
    _session!.statusNotifier.addListener(_onStatusChange);
    await _session!.joinCall(joinUrl);
  }

  Future<void> _endCall() async {
    if (_session == null) {
      return;
    }
    _session!.statusNotifier.removeListener(_onStatusChange);
    await _session!.leaveCall();
    setState(() {
      _session = null;
    });
  }

  @override
  Widget build(BuildContext context) {
    final mainBodyChildren = <Widget>[];
    if (_session == null) {
      final textController = TextEditingController();
      final textInput = TextField(
        decoration: const InputDecoration(
          border: OutlineInputBorder(),
          labelText: 'Join URL',
        ),
        controller: textController,
      );
      mainBodyChildren.add(Center(
        child: Column(
          mainAxisAlignment: MainAxisAlignment.center,
          children: [
            textInput,
            const SizedBox(height: 20, width: 20),
            Row(
              mainAxisAlignment: MainAxisAlignment.start,
              children: [
                const Text.rich(TextSpan(
                    text: 'Debug',
                    style: TextStyle(fontWeight: FontWeight.bold))),
                Switch(
                  value: _debug,
                  onChanged: (value) => setState(() => _debug = value),
                ),
                const Spacer(),
                ElevatedButton.icon(
                  icon: const Icon(Icons.call),
                  onPressed: () => _startCall(textController.text),
                  label: const Text('Start Call'),
                ),
              ],
            )
          ],
        ),
      ));
    } else if (!_connected) {
      mainBodyChildren.add(const Center(
          child: Column(
        mainAxisAlignment: MainAxisAlignment.center,
        children: <Widget>[
          CircularProgressIndicator(),
          Text('Connecting...'),
        ],
      )));
    } else {
      mainBodyChildren.add(
        Container(
            constraints: const BoxConstraints(maxHeight: 200),
            child: ListenableBuilder(
                listenable: _session!.transcriptsNotifier,
                builder: (BuildContext context, Widget? child) {
                  return ListView(
                      reverse: true, // Fill from bottom, clip at top.
                      children: [
                        for (final transcript in _session!.transcripts.reversed)
                          TranscriptWidget(transcript: transcript),
                      ]);
                })),
      );
      final textController = TextEditingController();
      final textInput = TextField(
        decoration: const InputDecoration(
          border: OutlineInputBorder(),
        ),
        controller: textController,
      );
      mainBodyChildren.add(Row(
        mainAxisAlignment: MainAxisAlignment.start,
        children: [
          Expanded(child: textInput),
          ElevatedButton.icon(
            icon: const Icon(Icons.send),
            onPressed: () {
              _session!.sendText(textController.text);
              textController.clear();
            },
            label: const Text('Send'),
          ),
        ],
      ));
      mainBodyChildren.add(const SizedBox(height: 20));
      mainBodyChildren.add(Row(
        mainAxisAlignment: MainAxisAlignment.start,
        children: [
          ListenableBuilder(
              listenable: _session!.micMutedNotifier,
              builder: (BuildContext context, Widget? child) {
                return ElevatedButton.icon(
                  icon: _session!.micMuted
                      ? const Icon(Icons.mic_off)
                      : const Icon(Icons.mic),
                  onPressed: () {
<<<<<<< HEAD
                    if (_session!.micMuted) {
                      _session!.micMuted = false;
                    } else {
                      _session!.micMuted = true;
                    }
=======
                    _session!.micMuted = !_session!.micMuted;
>>>>>>> 02f15e68
                  },
                  label: _session!.micMuted
                      ? const Text('Unmute')
                      : const Text('Mute'),
                );
              }),
          ListenableBuilder(
              listenable: _session!.speakerMutedNotifier,
              builder: (BuildContext context, Widget? child) {
                return ElevatedButton.icon(
                  icon: _session!.speakerMuted
                      ? const Icon(Icons.volume_off)
                      : const Icon(Icons.volume_up),
                  onPressed: () {
<<<<<<< HEAD
                    if (_session!.speakerMuted) {
                      _session!.speakerMuted = false;
                    } else {
                      _session!.speakerMuted = true;
                    }
=======
                    _session!.speakerMuted = !_session!.speakerMuted;
>>>>>>> 02f15e68
                  },
                  label: _session!.speakerMuted
                      ? const Text('Unmute Agent')
                      : const Text('Mute Agent'),
                );
              }),
          ElevatedButton.icon(
            icon: const Icon(Icons.call_end),
            onPressed: _endCall,
            label: const Text('End Call'),
          ),
        ],
      ));
      if (_debug) {
        mainBodyChildren.add(const SizedBox(height: 20));
        mainBodyChildren.add(const Text.rich(TextSpan(
            text: 'Last Debug Message:',
            style: TextStyle(fontWeight: FontWeight.w700))));

        mainBodyChildren.add(ListenableBuilder(
          listenable: _session!.experimentalMessageNotifier,
          builder: (BuildContext context, Widget? child) {
            final message = _session!.lastExperimentalMessage;
            if (message.containsKey("type") && message["type"] == "debug") {
              return DebugMessageWidget(message: message);
            } else {
              return const SizedBox(height: 20);
            }
          },
        ));
      }
    }
    return Scaffold(
      appBar: AppBar(
        backgroundColor: Theme.of(context).colorScheme.inversePrimary,
        title: Text(widget.title),
      ),
      body: Center(
        child: Row(
          children: [
            const Expanded(flex: 2, child: Column()),
            Expanded(
              flex: 6,
              child: Column(
                mainAxisAlignment: MainAxisAlignment.center,
                children: mainBodyChildren,
              ),
            ),
            const Expanded(flex: 2, child: Column()),
          ],
        ),
      ),
    );
  }
}

class TranscriptWidget extends StatelessWidget {
  const TranscriptWidget({super.key, required this.transcript});

  final Transcript transcript;

  @override
  Widget build(BuildContext context) {
    return RichText(
        text:
            TextSpan(style: Theme.of(context).textTheme.bodyMedium, children: [
      TextSpan(
        text: transcript.speaker == Role.user ? 'You: ' : 'Agent: ',
        style: const TextStyle(fontWeight: FontWeight.bold),
      ),
      TextSpan(text: transcript.text),
    ]));
  }
}

class DebugMessageWidget extends StatelessWidget {
  const DebugMessageWidget({super.key, required this.message});

  final Map<String, dynamic> message;

  @override
  Widget build(BuildContext context) {
    List<InlineSpan> children = [];
    for (final entry in message.entries) {
      children.add(TextSpan(
        text: '${entry.key}: ',
        style: const TextStyle(fontWeight: FontWeight.bold),
      ));
      children.add(TextSpan(text: '${entry.value}\n'));
    }
    return RichText(
      text: TextSpan(
        style: Theme.of(context).textTheme.bodySmall,
        children: children,
      ),
    );
  }
}<|MERGE_RESOLUTION|>--- conflicted
+++ resolved
@@ -180,15 +180,7 @@
                       ? const Icon(Icons.mic_off)
                       : const Icon(Icons.mic),
                   onPressed: () {
-<<<<<<< HEAD
-                    if (_session!.micMuted) {
-                      _session!.micMuted = false;
-                    } else {
-                      _session!.micMuted = true;
-                    }
-=======
                     _session!.micMuted = !_session!.micMuted;
->>>>>>> 02f15e68
                   },
                   label: _session!.micMuted
                       ? const Text('Unmute')
@@ -203,15 +195,7 @@
                       ? const Icon(Icons.volume_off)
                       : const Icon(Icons.volume_up),
                   onPressed: () {
-<<<<<<< HEAD
-                    if (_session!.speakerMuted) {
-                      _session!.speakerMuted = false;
-                    } else {
-                      _session!.speakerMuted = true;
-                    }
-=======
                     _session!.speakerMuted = !_session!.speakerMuted;
->>>>>>> 02f15e68
                   },
                   label: _session!.speakerMuted
                       ? const Text('Unmute Agent')
